--- conflicted
+++ resolved
@@ -1,9 +1,7 @@
-<<<<<<< HEAD
-.claude/
-=======
 .vscode/
 .cursor/
->>>>>>> 3683ef07
+
+.claude/
 
 # ---> Python
 # Byte-compiled / optimized / DLL files
